--- conflicted
+++ resolved
@@ -206,12 +206,8 @@
             TrustManager[] trustManagers = null;
             if (trustStoreFile.exists())
             {
-<<<<<<< HEAD
                 trustStoreExists = true;
-                KeyStore trustStore = KeyStore.getInstance("JKS");
-=======
                 KeyStore trustStore = KeyStore.getInstance(trustStoreType);
->>>>>>> 4a20184f
                 trustStore.load(new FileInputStream(trustStoreFile), trustStorePassword.toCharArray());
                 // TODO: TLS Alert Record, code 112 / scope trustStore to match routes?
                 TrustManagerFactory trustManagerFactory = TrustManagerFactory.getInstance(
