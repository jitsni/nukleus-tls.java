--- conflicted
+++ resolved
@@ -24,13 +24,8 @@
 import java.util.Objects;
 import java.util.function.BiConsumer;
 import java.util.function.Consumer;
-<<<<<<< HEAD
-=======
 import java.util.function.Function;
-import java.util.function.IntConsumer;
-import java.util.function.IntSupplier;
 import java.util.function.LongConsumer;
->>>>>>> a0b320b9
 import java.util.function.LongSupplier;
 
 import javax.net.ssl.SNIHostName;
@@ -409,7 +404,6 @@
 
                 tlsEngine.setSSLParameters(tlsParameters);
 
-<<<<<<< HEAD
                 final ClientHandshake newHandshake = new ClientHandshake(
                     tlsEngine,
                     tlsApplicationProtocol,
@@ -424,21 +418,10 @@
                     applicationThrottle,
                     applicationId,
                     this::handleNetworkReplyDone);
-=======
-                final ClientHandshake newHandshake = new ClientHandshake(tlsEngine, tlsApplicationProtocol, defaultRoute,
-                        networkName, newNetworkId,
-                        authorization, applicationName, applicationCorrelationId, newCorrelationId, this::handleThrottle,
-                        applicationThrottle, applicationId, this::handleNetworkReplyDone,
-                        this::getNetworkBudget, this::getNetworkPadding,
-                        this::setNetworkBudget, this::setNetworkPadding,
-                        this::sendApplicationWindow,
-                        writeFrameCounter,
-                        readFrameCounter,
-                        writeBytesAccumulator,
-                        readBytesAccumulator);
-
-                correlations.put(newCorrelationId, newHandshake);
->>>>>>> a0b320b9
+//                    writeFrameCounter,
+//                    readFrameCounter,
+//                    writeBytesAccumulator,
+//                    readBytesAccumulator);
 
                 doBegin(networkTarget, newNetworkId, authorization, networkRef, newCorrelationId);
                 router.setThrottle(networkName, newNetworkId, newHandshake::handleThrottle);
@@ -461,7 +444,6 @@
         {
             try
             {
-<<<<<<< HEAD
                 // Note: inAppBuffer is emptied by SslEngine.wrap(...)
                 //       so should be able to eliminate allocation+copy (stateless)
                 inAppByteBuffer.clear();
@@ -470,45 +452,13 @@
                 inAppByteBuffer.flip();
 
                 while (inAppByteBuffer.hasRemaining() && !tlsEngine.isOutboundDone())
-=======
-                if (applicationBudget < 0)
-                {
-                    doReset(applicationThrottle, applicationId);
-                    doCloseOutbound(tlsEngine, networkTarget, networkId, networkPadding,
-                            authorization, this::handleNetworkReplyDone,
-                            writeFrameCounter, writeBytesAccumulator);
-                }
-                else
->>>>>>> a0b320b9
                 {
                     outNetByteBuffer.rewind();
                     SSLEngineResult result = tlsEngine.wrap(inAppByteBuffer, outNetByteBuffer);
 
-<<<<<<< HEAD
 // DPW TODO
 //                    flushNetwork(tlsEngine, result.bytesProduced(), networkTarget, networkId,
 //                            authorization, this::handleNetworkReplyDone);
-=======
-                    // Note: inAppBuffer is emptied by SslEngine.wrap(...)
-                    //       so should be able to eliminate allocation+copy (stateless)
-                    inAppByteBuffer.clear();
-                    payload.buffer().getBytes(payload.offset(), inAppByteBuffer, payload.sizeof());
-                    inAppByteBuffer.flip();
-
-                    while (inAppByteBuffer.hasRemaining() && !tlsEngine.isOutboundDone())
-                    {
-                        outNetByteBuffer.rewind();
-                        SSLEngineResult result = tlsEngine.wrap(inAppByteBuffer, outNetByteBuffer);
-                        if (result.bytesProduced() > 0)
-                        {
-                            networkBudget -= result.bytesProduced() + networkPadding;
-                        }
-
-                        flushNetwork(tlsEngine, result.bytesProduced(), networkTarget, networkId, networkPadding,
-                                authorization, this::handleNetworkReplyDone,
-                                writeFrameCounter, writeBytesAccumulator);
-                    }
->>>>>>> a0b320b9
                 }
             }
             catch (SSLException ex)
@@ -521,7 +471,6 @@
         private void handleEnd()
         {
 
-<<<<<<< HEAD
 //            try
 //            {
 //                doCloseOutbound(
@@ -535,18 +484,6 @@
 //            {
 //                doAbort(networkTarget, networkId, authorization);
 //            }
-=======
-            try
-            {
-                doCloseOutbound(tlsEngine, networkTarget, networkId, networkPadding,
-                        authorization, this::handleNetworkReplyDone,
-                        writeFrameCounter, writeBytesAccumulator);
-            }
-            catch (SSLException ex)
-            {
-                doAbort(networkTarget, networkId, authorization);
-            }
->>>>>>> a0b320b9
         }
 
         private void handleAbort()
@@ -637,23 +574,6 @@
         private Consumer<AckFW> windowHandler;
         private BiConsumer<HandshakeStatus, Consumer<SSLEngineResult>> statusHandler;
 
-<<<<<<< HEAD
-=======
-        IntSupplier networkReplyBudgetSupplier;
-        IntSupplier networkReplyPaddingSupplier;
-        IntConsumer networkReplyBudgetConsumer;
-
-        IntSupplier networkBudgetSupplier;
-        IntSupplier networkPaddingSupplier;
-        IntConsumer networkBudgetConsumer;
-        IntConsumer networkPaddingConsumer;
-        Runnable sendApplicationWindow;
-        LongSupplier writeFrameCounter;
-        LongSupplier readFrameCounter;
-        LongConsumer writeBytesAccumulator;
-        LongConsumer readBytesAccumulator;
-
->>>>>>> a0b320b9
         private ClientHandshake(
             SSLEngine tlsEngine,
             String applicationProtocol,
@@ -667,20 +587,7 @@
             MessageConsumer networkThrottle,
             MessageConsumer applicationThrottle,
             long applicationId,
-<<<<<<< HEAD
             Runnable networkReplyDoneHandler)
-=======
-            Runnable networkReplyDoneHandler,
-            IntSupplier networkBudgetSupplier,
-            IntSupplier networkPaddingSupplier,
-            IntConsumer networkBudgetConsumer,
-            IntConsumer networkPaddingConsumer,
-            Runnable sendApplicationWindow,
-            LongSupplier writeFrameCounter,
-            LongSupplier readFrameCounter,
-            LongConsumer writeBytesAccumulator,
-            LongConsumer readBytesAccumulator)
->>>>>>> a0b320b9
         {
             this.tlsEngine = tlsEngine;
             this.applicationProtocol = applicationProtocol;
@@ -697,18 +604,10 @@
             this.applicationThrottle = applicationThrottle;
             this.applicationId = applicationId;
             this.networkReplyDoneHandler = networkReplyDoneHandler;
-<<<<<<< HEAD
-=======
-            this.networkBudgetSupplier = networkBudgetSupplier;
-            this.networkPaddingSupplier = networkPaddingSupplier;
-            this.networkBudgetConsumer = networkBudgetConsumer;
-            this.networkPaddingConsumer = networkPaddingConsumer;
-            this.sendApplicationWindow = sendApplicationWindow;
-            this.writeFrameCounter = writeFrameCounter;
-            this.readFrameCounter = readFrameCounter;
-            this.writeBytesAccumulator = writeBytesAccumulator;
-            this.readBytesAccumulator = readBytesAccumulator;
->>>>>>> a0b320b9
+//            this.writeFrameCounter = writeFrameCounter;
+//            this.readFrameCounter = readFrameCounter;
+//            this.writeBytesAccumulator = writeBytesAccumulator;
+//            this.readBytesAccumulator = readBytesAccumulator;
         }
 
         @Override
@@ -821,7 +720,6 @@
         private void handleData(
             TransferFW write)
         {
-<<<<<<< HEAD
             // DPW TODO
 //            try
 //            {
@@ -872,94 +770,11 @@
 //                    networkPool.release(networkReplySlot);
 //                    networkReplySlot = NO_SLOT;
 //                }
-=======
-            int dataLength = data.length();
-
-            readFrameCounter.getAsLong();
-            readBytesAccumulator.accept(dataLength);
-
-            networkReplyBudgetConsumer.accept(
-                    networkReplyBudgetSupplier.getAsInt() - dataLength - data.padding());
-
-            if (networkReplySlot == NO_SLOT)
-            {
-                networkReplySlot = networkPool.acquire(networkReplyId);
-            }
-
-            try
-            {
-                if (networkReplySlot == NO_SLOT || networkReplyBudgetSupplier.getAsInt() < 0)
-                {
-                    doReset(networkReplyThrottle, networkReplyId);
-                    doCloseOutbound(tlsEngine, networkTarget, networkId, networkPaddingSupplier.getAsInt(),
-                            networkAuthorization, networkReplyDoneHandler,
-                            writeFrameCounter, writeBytesAccumulator);
-                }
-                else
-                {
-                    final OctetsFW payload = data.payload();
-                    final int payloadSize = payload.sizeof();
-
-                    final MutableDirectBuffer inNetBuffer = networkPool.buffer(networkReplySlot);
-                    inNetBuffer.putBytes(networkReplySlotOffset, payload.buffer(), payload.offset(), payloadSize);
-                    final ByteBuffer inNetByteBuffer = networkPool.byteBuffer(networkReplySlot);
-                    final int inNetByteBufferPosition = inNetByteBuffer.position();
-                    inNetByteBuffer.limit(inNetByteBuffer.position() + networkReplySlotOffset + payloadSize);
-
-                    loop:
-                    while (inNetByteBuffer.hasRemaining() && !tlsEngine.isInboundDone())
-                    {
-                        outAppByteBuffer.rewind();
-                        SSLEngineResult result = tlsEngine.unwrap(inNetByteBuffer, outAppByteBuffer);
-
-                        if (outAppByteBuffer.position() != 0)
-                        {
-                            doReset(networkReplyThrottle, networkReplyId);
-                            break loop;
-                        }
-
-                        switch (result.getStatus())
-                        {
-                        case BUFFER_UNDERFLOW:
-                            final int totalBytesConsumed = inNetByteBuffer.position() - inNetByteBufferPosition;
-                            final int totalBytesRemaining = inNetByteBuffer.remaining();
-                            alignSlotBuffer(inNetBuffer, totalBytesConsumed, totalBytesRemaining);
-                            networkReplySlotOffset = totalBytesRemaining;
-                            break loop;
-                        default:
-                            networkReplySlotOffset = 0;
-                            statusHandler.accept(result.getHandshakeStatus(), this::updateNetworkWindow);
-                            break;
-                        }
-                    }
-
-                    int networkReplyBudgetCredit = dataLength + networkReplyPaddingSupplier.getAsInt();
-                    networkReplyBudgetConsumer.accept(
-                            networkReplyBudgetSupplier.getAsInt() + networkReplyBudgetCredit);
-                    doWindow(networkReplyThrottle, networkReplyId, networkReplyBudgetCredit,
-                            networkReplyPaddingSupplier.getAsInt());
-                }
-            }
-            catch (SSLException ex)
-            {
-                networkReplySlotOffset = 0;
-                doReset(networkReplyThrottle, networkReplyId);
-                doAbort(networkTarget, networkId, networkAuthorization);
-            }
-            finally
-            {
-                if (networkReplySlotOffset == 0 && networkReplySlot != NO_SLOT)
-                {
-                    networkPool.release(networkReplySlot);
-                    networkReplySlot = NO_SLOT;
-                }
->>>>>>> a0b320b9
             }
         }
 
         private void handleEnd()
         {
-<<<<<<< HEAD
             // DPW TODO
 //            try
 //            {
@@ -974,22 +789,6 @@
 //            {
 //                doReset(networkThrottle, networkId);
 //            }
-=======
-            try
-            {
-                doCloseOutbound(tlsEngine, networkTarget, networkId, networkPaddingSupplier.getAsInt(),
-                        networkAuthorization, networkReplyDoneHandler,
-                        writeFrameCounter, writeBytesAccumulator);
-            }
-            catch (SSLException ex)
-            {
-                doAbort(networkTarget, networkId, networkAuthorization);
-            }
-            finally
-            {
-                doReset(networkThrottle, networkId);
-            }
->>>>>>> a0b320b9
         }
 
         private void handleAbort()
@@ -1109,10 +908,10 @@
                 this.doBeginApplicationReply = handshake::doBeginApplicationReply;
                 this.streamState = handshake::afterBegin;
                 this.networkReplyDoneHandler = handshake.networkReplyDoneHandler;
-                this.writeFrameCounter = handshake.writeFrameCounter;
-                this.readFrameCounter = handshake.readFrameCounter;
-                this.writeBytesAccumulator = handshake.writeBytesAccumulator;
-                this.readBytesAccumulator = handshake.readBytesAccumulator;
+//                this.writeFrameCounter = handshake.writeFrameCounter;
+//                this.readFrameCounter = handshake.readFrameCounter;
+//                this.writeBytesAccumulator = handshake.writeBytesAccumulator;
+//                this.readBytesAccumulator = handshake.readBytesAccumulator;
 
 //                doWindow(networkReplyThrottle, networkReplyId, networkReplyBudget, networkReplyPadding);
 
@@ -1130,7 +929,6 @@
         private void handleData(
             TransferFW data)
         {
-<<<<<<< HEAD
 //            try
 //            {
 //                final OctetsFW payload = data.payload();
@@ -1147,53 +945,6 @@
 //                doReset(networkReplyThrottle, networkReplyId);
 //                doAbort(applicationReply, applicationReplyId, applicationReplyAuthorization);
 //            }
-=======
-            final int dataLength = data.length();
-
-            readFrameCounter.getAsLong();
-            readBytesAccumulator.accept(dataLength);
-
-            networkReplyBudget -= dataLength + data.padding();
-
-            if (networkReplySlot == NO_SLOT)
-            {
-                networkReplySlot = networkPool.acquire(networkReplyId);
-            }
-
-            try
-            {
-                if (networkReplySlot == NO_SLOT || networkReplyBudget < 0)
-                {
-                    tlsEngine.closeInbound();
-                    doReset(networkReplyThrottle, networkReplyId);
-                    doAbort(applicationReply, applicationReplyId, applicationReplyAuthorization);
-                }
-                else
-                {
-                    final OctetsFW payload = data.payload();
-                    final int payloadSize = payload.sizeof();
-
-                    final MutableDirectBuffer inNetBuffer = networkPool.buffer(networkReplySlot);
-                    inNetBuffer.putBytes(networkReplySlotOffset, payload.buffer(), payload.offset(), payloadSize);
-                    networkReplySlotOffset += payloadSize;
-
-                    unwrapNetworkBufferData();
-                }
-            }
-            catch (SSLException ex)
-            {
-                doReset(networkReplyThrottle, networkReplyId);
-                doAbort(applicationReply, applicationReplyId, applicationReplyAuthorization);
-            }
-            finally
-            {
-                if (networkReplySlotOffset == 0 && networkReplySlot != NO_SLOT)
-                {
-                    networkPool.release(networkReplySlot);
-                    networkReplySlot = NO_SLOT;
-                }
-            }
->>>>>>> a0b320b9
         }
 
         private void unwrapNetworkBufferData()
@@ -1317,24 +1068,12 @@
                         SSLEngineResult result = tlsEngine.wrap(EMPTY_BYTE_BUFFER, outNetByteBuffer);
                         resultHandler.accept(result);
                         flushNetwork(
-<<<<<<< HEAD
                                 tlsEngine,
                                 result.bytesProduced(),
                                 networkTarget,
                                 networkId,
                                 networkAuthorization,
                                 networkReplyDoneHandler);
-=======
-                            tlsEngine,
-                            result.bytesProduced(),
-                            networkTarget,
-                            networkId,
-                            networkPaddingSupplier.getAsInt(),
-                            networkAuthorization,
-                            networkReplyDoneHandler,
-                            writeFrameCounter,
-                            writeBytesAccumulator);
->>>>>>> a0b320b9
                         status = result.getHandshakeStatus();
                     }
                     catch (SSLException ex)
@@ -1428,21 +1167,14 @@
         MessageConsumer networkTarget,
         long networkId,
         long authorization,
-        Runnable networkReplyDoneHandler,
-        LongSupplier writeFrameCounter,
-        LongConsumer writeBytesAccumulator)
+        Runnable networkReplyDoneHandler)
+//        LongSupplier writeFrameCounter,
+//        LongConsumer writeBytesAccumulator)
     {
         if (bytesProduced > 0)
         {
-<<<<<<< HEAD
 //            final OctetsFW outNetOctets = transferRW.wrap(outNetBuffer, 0, bytesProduced);
 //            doData(networkTarget, networkId, authorization, outNetOctets);
-=======
-            final OctetsFW outNetOctets = outNetOctetsRO.wrap(outNetBuffer, 0, bytesProduced);
-            doData(networkTarget, networkId, padding, authorization, outNetOctets);
-            writeFrameCounter.getAsLong();
-            writeBytesAccumulator.accept(bytesProduced);
->>>>>>> a0b320b9
         }
 
         if (tlsEngine.isOutboundDone())
@@ -1564,17 +1296,8 @@
         tlsEngine.closeOutbound();
         outNetByteBuffer.rewind();
         SSLEngineResult result = tlsEngine.wrap(inAppByteBuffer, outNetByteBuffer);
-<<<<<<< HEAD
         flushNetwork(tlsEngine, result.bytesProduced(), networkTarget, networkId, authorization,
                 networkReplyDoneHandler);
-=======
-        if (result.bytesProduced() > 0)
-        {
-            // networkWindowBudget -= result.bytesProduced() + networkWindowPadding;
-        }
-        flushNetwork(tlsEngine, result.bytesProduced(), networkTarget, networkId, networkPadding, authorization,
-                networkReplyDoneHandler, writeFrameCounter, writeBytesAccumulator);
->>>>>>> a0b320b9
     }
 
 }